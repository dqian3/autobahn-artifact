--- conflicted
+++ resolved
@@ -493,7 +493,6 @@
     //Call process_header upon receiving upcall from Dag layer.
     #[async_recursion]
     async fn process_header(&mut self, header: Header) -> ConsensusResult<()> {
-<<<<<<< HEAD
        
         //0) TODO: Check if Ticket valid. If we have not processed ticket yet. Do so.
         ensure!(
@@ -534,8 +533,6 @@
         }
         // I.e. whether have QC/TC for view v-1 
         //If don't have QC/TC. Start a waiter. If waiter triggers, call this function again (or directly call down validation complete)
-=======
->>>>>>> e460d704
 
         //1) view > last voted view
         ensure!(
@@ -565,13 +562,7 @@
             ConsensusError::WrongProposer
         );
 
-<<<<<<< HEAD
         
-=======
-        //5) TODO: Check if Ticket valid.
-        // I.e. whether have QC/TC for view v-1 
-        //If don't have QC/TC. Start a waiter. If waiter triggers, call this function again (or directly call down validation complete)
->>>>>>> e460d704
 
         //6) Update latest prepared. Update latest_voted_view.
         self.view = header.view; //
